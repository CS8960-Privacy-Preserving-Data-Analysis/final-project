--- conflicted
+++ resolved
@@ -132,7 +132,6 @@
     month = aug }
 
 @misc{bu2023automaticclippingdifferentiallyprivate,
-<<<<<<< HEAD
     title = {Automatic Clipping: Differentially Private Deep Learning Made Easier and Stronger},
     author = {Zhiqi Bu and Yu-Xiang Wang and Sheng Zha and George Karypis},
     year = {2023},
@@ -140,23 +139,14 @@
     archivePrefix = {arXiv},
     primaryClass = {cs.LG},
     url = {https://arxiv.org/abs/2206.07136},
-=======
-      title={Automatic Clipping: Differentially Private Deep Learning Made Easier and Stronger},
-      author={Zhiqi Bu and Yu-Xiang Wang and Sheng Zha and George Karypis},
-      year={2023},
-      eprint={2206.07136},
-      archivePrefix={arXiv},
-      primaryClass={cs.LG},
-      url={https://arxiv.org/abs/2206.07136},
 }
 
 @misc{papernot2022hyperparametertuningrenyidifferential,
-      title={Hyperparameter Tuning with Renyi Differential Privacy}, 
+      title={Hyperparameter Tuning with Renyi Differential Privacy},
       author={Nicolas Papernot and Thomas Steinke},
       year={2022},
       eprint={2110.03620},
       archivePrefix={arXiv},
       primaryClass={cs.LG},
-      url={https://arxiv.org/abs/2110.03620}, 
->>>>>>> 3a346989
+      url={https://arxiv.org/abs/2110.03620},
 }