--- conflicted
+++ resolved
@@ -26,12 +26,11 @@
     url = {https://arxiv.org/abs/2204.13650},
 }
 
-<<<<<<< HEAD
-@misc{Idelbayev_ResNet20_CIFAR10,
-  author       = "Yerlan Idelbayev",
-  title        = "Proper {ResNet} Implementation for {CIFAR10/CIFAR100} in {PyTorch}",
-  howpublished = "\url{https://github.com/akamaster/pytorch_resnet_cifar10}",
-  note         = "Accessed: 2024-09-17"
+@misc{Idelbayev_ResNet20,
+    author = "Yerlan Idelbayev",
+    title = "Proper {ResNet} Implementation for {CIFAR10/CIFAR100} in {PyTorch}",
+    howpublished = "\url{https://github.com/akamaster/pytorch_resnet_cifar10}",
+    note = "Accessed: 2024-09-17"
 }
 
 @article{DBLP:journals/corr/HeZRS15,
@@ -70,13 +69,7 @@
 }
 
 @misc{Jason_Huang_2020, title={RMSPROP}, url={https://optimization.cbe.cornell.edu/index.php?title=RMSProp}, journal={RMSProp - Cornell University Computational Optimization Open Textbook - Optimization Wiki}, author={Jason Huang, Jason}, year={2020}, month={Oct}} 
-=======
-@misc{Idelbayev_ResNet20,
-    author = "Yerlan Idelbayev",
-    title = "Proper {ResNet} Implementation for {CIFAR10/CIFAR100} in {PyTorch}",
-    howpublished = "\url{https://github.com/akamaster/pytorch_resnet_cifar10}",
-    note = "Accessed: 2024-09-17"
-}
+
 
 @techreport{cifar10_dataset,
     title = {Learning multiple layers of features from tiny images},
@@ -141,4 +134,3 @@
       primaryClass={cs.LG},
       url={https://arxiv.org/abs/2206.07136},
 }
->>>>>>> 5ea1d8f5
