--- conflicted
+++ resolved
@@ -1,219 +1,216 @@
-\documentclass{article}
-
-\usepackage[preprint]{neurips_2024}
-\usepackage[utf8]{inputenc}
-\usepackage[T1]{fontenc}
-\usepackage{hyperref}
-\usepackage{url}
-\usepackage{booktabs}
-\usepackage{amsfonts}
-\usepackage{nicefrac}
-\usepackage{microtype}
-\usepackage{xcolor}
-
-\title{Differential Privacy in Image Classification using ResNet-20 and DP-SGD Optimization}
-
-\author{
-    Praveen Rangavajhula\\
-    Department of Computer Science\\
-    University of Georgia\\
-    Athens, GA, 30602\\
-    \texttt{praveen.rangavajhula@uga.edu} \\
-    \And
-    Alexander Darwiche\\
-    Department of Computer Science\\
-    University of Georgia\\
-    Athens, GA, 30605 \\
-    \texttt{alexander.darwiche@uga.edu} \\
-    \And
-    Deven Allen\\
-    Department of Computer Science\\
-    University of Georgia\\
-    Athens, GA, 30605 \\
-    \texttt{dca09692@uga.edu} \\
-}
-
-\begin{document}
-
-    \maketitle
-
-    \begin{abstract}
-
-        This project proposes a differentially private image classification system using ResNet-20 with various
-        optimizers, starting with Differentially Private Stochastic Gradient Descent (DP-SGD) as a baseline.
-        We aim to make incremental improvements with additional optimization techniques, exploring both non-private
-        and DP versions of optimizers, and justifying our choices based on prior work and their potential
-        to outperform others.
-        The project will focus on achieving competitive accuracy while satisfying privacy guarantees.
-        Additionally, we are investigating ways to enhance accuracy by modifying optimizer components,
-        such as gradient clipping (potentially using techniques like automatic clipping), and exploring
-        possible improvements in noise management.
-
-    \end{abstract}
-
-
-    \section{Introduction}\label{sec:introduction}
-
-    The proliferation of machine learning models, especially in image classification, has raised concerns over privacy.
-    Differential privacy (DP) addresses these concerns by ensuring that the model does not inadvertently leak sensitive
-    information about individual data points.
-    In this proposal, we focus on the ResNet-20 model, which is suited for tasks like CIFAR-10, and aim to implement
-    and improve DP-SGD, an existing algorithm for training deep learning models with privacy guarantees.
-
-
-    \section{Motivation and Problem Statement}\label{sec:motivation-and-problem-statement}
-    In many real-world applications, such as healthcare and finance, privacy concerns hinder the deployment of machine
-    learning models.
-    Current state-of-the-art models like ResNet-20 achieve high accuracy but are vulnerable to attacks
-    that could leak sensitive information. 
-    By incorporating differential privacy through the use of DP-SGD, we aim to
-    develop a model that balances both accuracy and privacy.
-
-
-    \section{Methodology}\label{sec:methodology}
-
-    \subsection{Model Architecture: ResNet-20}\label{subsec:model-architecture:-resnet-20}
-
-<<<<<<< HEAD
-    We propose utilizing the ResNet-20 model \cite{Idelbayev_ResNet20_CIFAR10} for CIFAR-10,
-=======
-    We will utilize the ResNet-20 model~\citet{Idelbayev_ResNet20} for CIFAR-10,
->>>>>>> 5ea1d8f5
-    a standard dataset for image classification tasks.
-    We selected a 20-layer ResNet for its deep architecture and strength in image classification problems \cite{DBLP:journals/corr/HeZRS15}. 20
-    layers should be enough depth to adequately model many features, while not encountering the higher training error encountered
-    with excessively "deep" architectures. \cite{DBLP:journals/corr/HeZRS15}
-
-    If necessary, we may modify the architecture slightly to optimize for DP compatibility.
-
-    \subsection{Non-private Optimizers to Try}\label{subsec:non-private-optimizers-to-try}
-    We propose implementing 4 non-private optimizers to establish baseline performance for ResNet-20 on CIFAR-10. Three of these optimizers will be First-Order optimizers 
-    that all build on one another. The last optimizer that we will explore is a Second-Order optimization technique known as Cubic .
-
-    \begin{itemize}
-        \item \textbf{SGD:} Standard Stochastic Gradient Descent for baseline comparison. This optimizer works by calculating the gradient at each data 
-        point and updating the model parameters with the following update rule: $\theta + \eta * \Delta g$, where $\theta$ is model parameters, $\eta$ is 
-        the learning rate, and $\Delta g$ is the gradient at that data point.
-        \item \textbf{RMSprop:} Root Mean Square Propogation (RMSprop) builds on SGD by including the a "moving average" factor. This factor functions by scaling the gradient
-        each step, based on the gradient of the previous data points. This is done by dividing the gradient, at each model parameter update, 
-        by the moving average squared gradient: $(\Delta g_{t-1}^{2} * (1-\delta) + \Delta g{t}^{2}*\delta)^{\frac{1}{2}}$,
-        where $\Delta g_{t-1}^{2}$ is the squared gradient average from the previous step, $\Delta g_{t}^{2}$ is the squared gradient of the current step, and $\delta$ is the "moving average" factor. \cite{DBLP:journals/corr/abs-1807-06766} \cite{Jason_Huang_2020}
-        \item \textbf{ADAM:} Adaptive Moment Estimation (ADAM) further build on RMSprop by including another "moving average" factor, this time for the gradient. In the general gradient update rule formula, instead of gradient,
-        ADAM subsitutes in the gradient moving average: $m_{t} = \Delta g_{t-1} * (1-\delta) + \Delta g{t}*\delta$ \cite{DBLP:journals/corr/abs-1807-06766}
-    \end{itemize}
-
-    \subsection{Differentially Private Optimizer: DP-SGD}\label{subsec:differentially-private-optimizer:-dp-sgd}
-    We propose implementing DP-SGD as our privacy-preserving algorithm.
-    The key components of DP-SGD are:
-    \begin{itemize}
-        \item \textbf{Gradient Clipping:} Limits the influence of individual examples during training.
-        \item \textbf{Noise Addition:} Adds noise to gradients to ensure privacy (via Opacus or TensorFlow Privacy libraries).
-        \item \textbf{Privacy Accounting:} We will use Rényi Differential Privacy (RDP) for privacy budget tracking.
-    \end{itemize}
-
-    \subsection{Incremental Improvements}\label{subsec:incremental-improvements}
-    After we have privatized SGD, we propose making the following enhancements:
-    \begin{itemize}
-        \item Adding an adaptive learning rate by incorporating the Moving Average of Gradients Squared (RMSprop) \cite{DBLP:journals/corr/abs-1807-06766}
-        \item Adding a moving average for gradient (ADAM) \cite{DBLP:journals/corr/abs-1807-06766}
-        \item Alternative noise mechanisms and their effect on utility-privacy tradeoffs. [NEED JUSTIFICATION]
-        \item Adaptive gradient clipping methods that dynamically adjust the clipping threshold. [NEED JUSTIFICATION]
-    \end{itemize}
-
-    \subsection{Rationale for Choosing DP-SGD}\label{subsec:rationale-for-choosing-dp-sgd}
-    \begin{itemize}
-        \item provides well-documented privacy guarantees \cite{Abadi_2016_DeepLearningDifferentialPrivacy}
-        while maintaining decent utility for image classification tasks.
-        \item The addition of noise and gradient clipping help ensure $(\epsilon, \delta)$-differential privacy,
-        making it ideal for sensitive applications.
-        \item Previous work shows that DP-SGD, when optimized, can yield near state-of-the-art accuracy
-        for differentially private models \cite{De_2022_ScaleDP_ImageClassification}.
-    \end{itemize}
-
-    \subsection{Why This Approach Will Outperform Others}\label{subsec:why-this-approach-will-outperform-others}
-    \begin{itemize}
-        \item Our approach leverages the simplicity of ResNet-20, optimized for smaller datasets like CIFAR-10,
-        combined with DP-SGD, a proven differential privacy technique.
-        \item By experimenting with different gradient clipping techniques and noise scales,
-        we aim to find an optimal trade-off between accuracy and privacy.
-        \item We will investigate modifications like adaptive clipping to enhance performance.
-    \end{itemize}
-
-    \subsection{Pseudocode for Non-Private SGD}\label{subsec:pseudo-code-for-non-private-sgd}
-    Below is a simplified pseudocode for the non-private SGD we plan to privatize:
-    \begin{verbatim}
-        for each batch (X, y):
-            pred = model(X)
-            loss = loss_fn(pred, y)
-            loss.backward()
-            optimizer.step()
-            optimizer.zero_grad()
-    \end{verbatim}
-
-
-    \section{Experimental Setup}\label{sec:experimental-setup}
-
-    \subsection{System Description}\label{subsec:system-description}
-    We will use PyTorch~\citep{pytorch_2019} for model implementation and training.
-    The DP-SGD~\citep{Abadi_2016_DeepLearningDifferentialPrivacy} implementation will be based on the Opacus library~\citep{opacus}.
-    Training will be performed on GPUs available via our departmental server csci-cuda.cs.uga.edu.
-
-    \subsection{Dataset}\label{subsec:dataset}
-    We will use the CIFAR-10 dataset~\citep{cifar10_dataset}, consisting of 60,000 32x32 RGB images, which is commonly used for
-    image classification tasks.
-    The dataset is built-in in PyTorch~\citep{pytorch_2019}, and we will load it using standard libraries.
-
-    \subsection{Metrics}\label{subsec:metrics}
-    \begin{itemize}
-        \item \textbf{Training Loss/Accuracy:} Standard accuracy and training loss on CIFAR-10~\citep{cifar10_dataset}.
-        \item \textbf{Privacy Budget:} We will measure $(\epsilon, \delta)$ using RDP~\citep{Mironov_2017_RenyiDP} to ensure privacy compliance.
-        \item \textbf{Efficiency:} Time complexity and memory usage will be tracked.
-    \end{itemize}
-
-    \subsection{Baseline Models}\label{subsec:baseline-models}
-    We will compare the performance of our modified differentially private models with standard private optimizers,
-    including vanilla DP-SGD~\citep{Abadi_2016_DeepLearningDifferentialPrivacy}, DP-Adam,
-    and DP-RMSprop~\citep{zhou_2020_private_adaptive_algorithms}.
-    Additionally, we will benchmark against AdaClip~\citep{adaClip_2019} to evaluate the effectiveness of our automatic
-    clipping and noise mechanism modifications.
-
-
-    \section{Related Work}\label{sec:related-work}
-    Several approaches to differentially private deep learning have been explored in the literature.
-    \citet{Abadi_2016_DeepLearningDifferentialPrivacy} introduced DP-SGD, which has become a foundational technique for
-    privacy-preserving model training.
-    Our focus is on making incremental improvements to this framework by adapting it to DP-Adam and DP-RMSprop.
-    Additionally, we aim to incorporate automatic clipping as introduced by \citet{bu2023automaticclippingdifferentiallyprivate}
-    and explore modifications to the noise mechanism to enhance performance while maintaining privacy.
-
-
-    \section{Timeline and Milestones}\label{sec:timeline-and-milestones}
-    \begin{itemize}
-        \item Week 1--2: Implement ResNet-20 for CIFAR-10.
-        \item Week 3--4: Integrate DP-SGD using the Opacus library and test on CIFAR-10.
-        \item Week 5--6: Experiment with incremental improvements and alternative optimizers.
-        \item Week 7--8: Final evaluation and report preparation.
-    \end{itemize}
-
-
-    \section{Conclusion}\label{sec:conclusion}
-    Through this proposal, we aim to develop a differentially private deep learning model that achieves strong
-    privacy guarantees while enhancing the performance of existing techniques.
-    We will use DP-SGD as a baseline and investigate adaptations to DP-Adam and DP-RMSprop.
-    Our focus will be on incremental improvements, including the integration of automatic clipping and possibly
-    modifications to the noise mechanism, to achieve competitive accuracy on CIFAR-10 while ensuring
-    robust privacy protection.
-
-
-    \bibliographystyle{plain}
-    \bibliography{references}
-
-
-    \section*{GitHub link}
-    \begin{itemize}
-        \item \href{https://github.com/CS8960-Privacy-Preserving-Data-Analysis/final-project}{Github Repository Link}
-    \end{itemize}
-    
-
-
-\end{document}
+\documentclass{article}
+
+\usepackage[preprint]{neurips_2024}
+\usepackage[utf8]{inputenc}
+\usepackage[T1]{fontenc}
+\usepackage{hyperref}
+\usepackage{url}
+\usepackage{booktabs}
+\usepackage{amsfonts}
+\usepackage{nicefrac}
+\usepackage{microtype}
+\usepackage{xcolor}
+
+\title{Differential Privacy in Image Classification using ResNet-20 and DP-SGD Optimization}
+
+\author{
+    Praveen Rangavajhula\\
+    Department of Computer Science\\
+    University of Georgia\\
+    Athens, GA, 30602\\
+    \texttt{praveen.rangavajhula@uga.edu} \\
+    \And
+    Alexander Darwiche\\
+    Department of Computer Science\\
+    University of Georgia\\
+    Athens, GA, 30605 \\
+    \texttt{alexander.darwiche@uga.edu} \\
+    \And
+    Deven Allen\\
+    Department of Computer Science\\
+    University of Georgia\\
+    Athens, GA, 30605 \\
+    \texttt{dca09692@uga.edu} \\
+}
+
+\begin{document}
+
+    \maketitle
+
+    \begin{abstract}
+
+        This project proposes a differentially private image classification system using ResNet-20 with various
+        optimizers, starting with Differentially Private Stochastic Gradient Descent (DP-SGD) as a baseline.
+        We aim to make incremental improvements with additional optimization techniques, exploring both non-private
+        and DP versions of optimizers, and justifying our choices based on prior work and their potential
+        to outperform others.
+        The project will focus on achieving competitive accuracy while satisfying privacy guarantees.
+        Additionally, we are investigating ways to enhance accuracy by modifying optimizer components,
+        such as gradient clipping (potentially using techniques like automatic clipping), and exploring
+        possible improvements in noise management.
+
+    \end{abstract}
+
+
+    \section{Introduction}\label{sec:introduction}
+
+    The proliferation of machine learning models, especially in image classification, has raised concerns over privacy.
+    Differential privacy (DP) addresses these concerns by ensuring that the model does not inadvertently leak sensitive
+    information about individual data points.
+    In this proposal, we focus on the ResNet-20 model, which is suited for tasks like CIFAR-10, and aim to implement
+    and improve DP-SGD, an existing algorithm for training deep learning models with privacy guarantees.
+
+
+    \section{Motivation and Problem Statement}\label{sec:motivation-and-problem-statement}
+    In many real-world applications, such as healthcare and finance, privacy concerns hinder the deployment of machine
+    learning models.
+    Current state-of-the-art models like ResNet-20 achieve high accuracy but are vulnerable to attacks
+    that could leak sensitive information. 
+    By incorporating differential privacy through the use of DP-SGD, we aim to
+    develop a model that balances both accuracy and privacy.
+
+
+    \section{Methodology}\label{sec:methodology}
+
+    \subsection{Model Architecture: ResNet-20}\label{subsec:model-architecture:-resnet-20}
+
+
+    We propose utilizing the ResNet-20 model \cite{Idelbayev_ResNet20_CIFAR10} for CIFAR-10,
+    a standard dataset for image classification tasks.
+    We selected a 20-layer ResNet for its deep architecture and strength in image classification problems \cite{DBLP:journals/corr/HeZRS15}. 20
+    layers should be enough depth to adequately model many features, while not encountering the higher training error encountered
+    with excessively "deep" architectures. \cite{DBLP:journals/corr/HeZRS15}
+
+    If necessary, we may modify the architecture slightly to optimize for DP compatibility.
+
+    \subsection{Non-private Optimizers to Try}\label{subsec:non-private-optimizers-to-try}
+    We propose implementing 4 non-private optimizers to establish baseline performance for ResNet-20 on CIFAR-10. Three of these optimizers will be First-Order optimizers 
+    that all build on one another. The last optimizer that we will explore is a Second-Order optimization technique known as Cubic .
+
+    \begin{itemize}
+        \item \textbf{SGD:} Standard Stochastic Gradient Descent for baseline comparison. This optimizer works by calculating the gradient at each data 
+        point and updating the model parameters with the following update rule: $\theta + \eta * \Delta g$, where $\theta$ is model parameters, $\eta$ is 
+        the learning rate, and $\Delta g$ is the gradient at that data point.
+        \item \textbf{RMSprop:} Root Mean Square Propogation (RMSprop) builds on SGD by including the a "moving average" factor. This factor functions by scaling the gradient
+        each step, based on the gradient of the previous data points. This is done by dividing the gradient, at each model parameter update, 
+        by the moving average squared gradient: $(\Delta g_{t-1}^{2} * (1-\delta) + \Delta g{t}^{2}*\delta)^{\frac{1}{2}}$,
+        where $\Delta g_{t-1}^{2}$ is the squared gradient average from the previous step, $\Delta g_{t}^{2}$ is the squared gradient of the current step, and $\delta$ is the "moving average" factor. \cite{DBLP:journals/corr/abs-1807-06766} \cite{Jason_Huang_2020}
+        \item \textbf{ADAM:} Adaptive Moment Estimation (ADAM) further build on RMSprop by including another "moving average" factor, this time for the gradient. In the general gradient update rule formula, instead of gradient,
+        ADAM subsitutes in the gradient moving average: $m_{t} = \Delta g_{t-1} * (1-\delta) + \Delta g{t}*\delta$ \cite{DBLP:journals/corr/abs-1807-06766}
+    \end{itemize}
+
+    \subsection{Differentially Private Optimizer: DP-SGD}\label{subsec:differentially-private-optimizer:-dp-sgd}
+    We propose implementing DP-SGD as our privacy-preserving algorithm.
+    The key components of DP-SGD are:
+    \begin{itemize}
+        \item \textbf{Gradient Clipping:} Limits the influence of individual examples during training.
+        \item \textbf{Noise Addition:} Adds noise to gradients to ensure privacy (via Opacus or TensorFlow Privacy libraries).
+        \item \textbf{Privacy Accounting:} We will use Rényi Differential Privacy (RDP) for privacy budget tracking.
+    \end{itemize}
+
+    \subsection{Incremental Improvements}\label{subsec:incremental-improvements}
+    After we have privatized SGD, we propose making the following enhancements:
+    \begin{itemize}
+        \item Adding an adaptive learning rate by incorporating the Moving Average of Gradients Squared (RMSprop) \cite{DBLP:journals/corr/abs-1807-06766}
+        \item Adding a moving average for gradient (ADAM) \cite{DBLP:journals/corr/abs-1807-06766}
+        \item Alternative noise mechanisms and their effect on utility-privacy tradeoffs. [NEED JUSTIFICATION]
+        \item Adaptive gradient clipping methods that dynamically adjust the clipping threshold. [NEED JUSTIFICATION]
+    \end{itemize}
+
+    \subsection{Rationale for Choosing DP-SGD}\label{subsec:rationale-for-choosing-dp-sgd}
+    \begin{itemize}
+        \item provides well-documented privacy guarantees \cite{Abadi_2016_DeepLearningDifferentialPrivacy}
+        while maintaining decent utility for image classification tasks.
+        \item The addition of noise and gradient clipping help ensure $(\epsilon, \delta)$-differential privacy,
+        making it ideal for sensitive applications.
+        \item Previous work shows that DP-SGD, when optimized, can yield near state-of-the-art accuracy
+        for differentially private models \cite{De_2022_ScaleDP_ImageClassification}.
+    \end{itemize}
+
+    \subsection{Why This Approach Will Outperform Others}\label{subsec:why-this-approach-will-outperform-others}
+    \begin{itemize}
+        \item Our approach leverages the simplicity of ResNet-20, optimized for smaller datasets like CIFAR-10,
+        combined with DP-SGD, a proven differential privacy technique.
+        \item By experimenting with different gradient clipping techniques and noise scales,
+        we aim to find an optimal trade-off between accuracy and privacy.
+        \item We will investigate modifications like adaptive clipping to enhance performance.
+    \end{itemize}
+
+    \subsection{Pseudocode for Non-Private SGD}\label{subsec:pseudo-code-for-non-private-sgd}
+    Below is a simplified pseudocode for the non-private SGD we plan to privatize:
+    \begin{verbatim}
+        for each batch (X, y):
+            pred = model(X)
+            loss = loss_fn(pred, y)
+            loss.backward()
+            optimizer.step()
+            optimizer.zero_grad()
+    \end{verbatim}
+
+
+    \section{Experimental Setup}\label{sec:experimental-setup}
+
+    \subsection{System Description}\label{subsec:system-description}
+    We will use PyTorch~\citep{pytorch_2019} for model implementation and training.
+    The DP-SGD~\citep{Abadi_2016_DeepLearningDifferentialPrivacy} implementation will be based on the Opacus library~\citep{opacus}.
+    Training will be performed on GPUs available via our departmental server csci-cuda.cs.uga.edu.
+
+    \subsection{Dataset}\label{subsec:dataset}
+    We will use the CIFAR-10 dataset~\citep{cifar10_dataset}, consisting of 60,000 32x32 RGB images, which is commonly used for
+    image classification tasks.
+    The dataset is built-in in PyTorch~\citep{pytorch_2019}, and we will load it using standard libraries.
+
+    \subsection{Metrics}\label{subsec:metrics}
+    \begin{itemize}
+        \item \textbf{Training Loss/Accuracy:} Standard accuracy and training loss on CIFAR-10~\citep{cifar10_dataset}.
+        \item \textbf{Privacy Budget:} We will measure $(\epsilon, \delta)$ using RDP~\citep{Mironov_2017_RenyiDP} to ensure privacy compliance.
+        \item \textbf{Efficiency:} Time complexity and memory usage will be tracked.
+    \end{itemize}
+
+    \subsection{Baseline Models}\label{subsec:baseline-models}
+    We will compare the performance of our modified differentially private models with standard private optimizers,
+    including vanilla DP-SGD~\citep{Abadi_2016_DeepLearningDifferentialPrivacy}, DP-Adam,
+    and DP-RMSprop~\citep{zhou_2020_private_adaptive_algorithms}.
+    Additionally, we will benchmark against AdaClip~\citep{adaClip_2019} to evaluate the effectiveness of our automatic
+    clipping and noise mechanism modifications.
+
+
+    \section{Related Work}\label{sec:related-work}
+    Several approaches to differentially private deep learning have been explored in the literature.
+    \citet{Abadi_2016_DeepLearningDifferentialPrivacy} introduced DP-SGD, which has become a foundational technique for
+    privacy-preserving model training.
+    Our focus is on making incremental improvements to this framework by adapting it to DP-Adam and DP-RMSprop.
+    Additionally, we aim to incorporate automatic clipping as introduced by \citet{bu2023automaticclippingdifferentiallyprivate}
+    and explore modifications to the noise mechanism to enhance performance while maintaining privacy.
+
+
+    \section{Timeline and Milestones}\label{sec:timeline-and-milestones}
+    \begin{itemize}
+        \item Week 1--2: Implement ResNet-20 for CIFAR-10.
+        \item Week 3--4: Integrate DP-SGD using the Opacus library and test on CIFAR-10.
+        \item Week 5--6: Experiment with incremental improvements and alternative optimizers.
+        \item Week 7--8: Final evaluation and report preparation.
+    \end{itemize}
+
+
+    \section{Conclusion}\label{sec:conclusion}
+    Through this proposal, we aim to develop a differentially private deep learning model that achieves strong
+    privacy guarantees while enhancing the performance of existing techniques.
+    We will use DP-SGD as a baseline and investigate adaptations to DP-Adam and DP-RMSprop.
+    Our focus will be on incremental improvements, including the integration of automatic clipping and possibly
+    modifications to the noise mechanism, to achieve competitive accuracy on CIFAR-10 while ensuring
+    robust privacy protection.
+
+
+    \bibliographystyle{plain}
+    \bibliography{references}
+
+
+    \section*{GitHub link}
+    \begin{itemize}
+        \item \href{https://github.com/CS8960-Privacy-Preserving-Data-Analysis/final-project}{Github Repository Link}
+    \end{itemize}
+    
+
+
+\end{document}